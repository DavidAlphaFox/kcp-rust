--- conflicted
+++ resolved
@@ -1,12 +1,7 @@
 [package]
 name = "kcp"
-<<<<<<< HEAD
-version = "0.1.5"
-authors = ["Matrix <113445886@qq.com>"]
-=======
-version = "0.3.0"
+version = "0.3.1"
 authors = ["Matrix <113445886@qq.com>", "Y. T. Chung <zonyitoo@gmail.com>"]
->>>>>>> aafd8aa7
 description = "Reliable-UDP Library for Rust"
 license = "MIT"
 readme = "README.md"
